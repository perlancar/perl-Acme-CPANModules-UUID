--- conflicted
+++ resolved
@@ -1,4 +1,3 @@
-<<<<<<< HEAD
 0.007   2021-01-20  Released-By: PERLANCAR; Urgency: low
 
 	- No functional changes.
@@ -18,13 +17,15 @@
 
 	- Forgot to recommend Crypt::Misc (instead of UUID::Random family)
 	  in one instance.
-=======
+
+        - UPDATE 2021-02-08: Rename release to 0.005.2 due to conflict.
+
+
 0.005   2021-01-31  Released-By: PERLANCAR; Urgency: low
 
 	- No functional changes.
 
 	- Mention Data::GUID.
->>>>>>> 17ac4780
 
 
 0.004   2021-01-18  Released-By: PERLANCAR; Urgency: medium
